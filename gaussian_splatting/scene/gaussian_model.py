#
# Copyright (C) 2023, Inria
# GRAPHDECO research group, https://team.inria.fr/graphdeco
# All rights reserved.
#
# This software is free for non-commercial, research and evaluation use 
# under the terms of the LICENSE.md file.
#
# For inquiries contact  george.drettakis@inria.fr
#
import matplotlib
from utils.mask_projection_visualization import visualize_mask_overlap_on_mask, visualize_mask_projection_with_centers
from scene.pruning_color import auto_brightness_compensation, auto_brightness_saturation_compensation, auto_brightness_saturation_perview

import torch
import numpy as np
from utils.general_utils import inverse_sigmoid, get_expon_lr_func, build_rotation
from torch import nn
import os
import json
from utils.system_utils import mkdir_p
from plyfile import PlyData, PlyElement
from utils.sh_utils import RGB2SH
from simple_knn._C import distCUDA2
from utils.graphics_utils import BasicPointCloud
from utils.general_utils import strip_symmetric, build_scaling_rotation
from scene.mask_readers import _find_mask_path, _load_binary_mask

try:
    from diff_gaussian_rasterization import SparseGaussianAdam
except:
    pass

class GaussianModel:

    def setup_functions(self):
        def build_covariance_from_scaling_rotation(scaling, scaling_modifier, rotation):
            L = build_scaling_rotation(scaling_modifier * scaling, rotation)
            actual_covariance = L @ L.transpose(1, 2)
            symm = strip_symmetric(actual_covariance)
            return symm
        
        self.scaling_activation = torch.exp
        self.scaling_inverse_activation = torch.log

        self.covariance_activation = build_covariance_from_scaling_rotation

        self.opacity_activation = torch.sigmoid
        self.inverse_opacity_activation = inverse_sigmoid

        self.rotation_activation = torch.nn.functional.normalize


    def __init__(self, sh_degree, optimizer_type="default"):
        self.active_sh_degree = 0
        self.optimizer_type = optimizer_type
        self.max_sh_degree = sh_degree  
        self._xyz = torch.empty(0)
        self._features_dc = torch.empty(0)
        self._features_rest = torch.empty(0)
        self._scaling = torch.empty(0)
        self._rotation = torch.empty(0)
        self._opacity = torch.empty(0)
        self.max_radii2D = torch.empty(0)
        self.xyz_gradient_accum = torch.empty(0)
        self.denom = torch.empty(0)
        self.optimizer = None
        self.percent_dense = 0
        self.spatial_lr_scale = 0
        self.setup_functions()
        if not hasattr(self, "_comp_state"):
            self._comp_state = {}

    def capture(self):
        return (
            self.active_sh_degree,
            self._xyz,
            self._features_dc,
            self._features_rest,
            self._scaling,
            self._rotation,
            self._opacity,
            self.max_radii2D,
            self.xyz_gradient_accum,
            self.denom,
            self.optimizer.state_dict(),
            self.spatial_lr_scale,
        )
    
    def restore(self, model_args, training_args):
        (self.active_sh_degree, 
        self._xyz, 
        self._features_dc, 
        self._features_rest,
        self._scaling, 
        self._rotation, 
        self._opacity,
        self.max_radii2D, 
        xyz_gradient_accum, 
        denom,
        opt_dict, 
        self.spatial_lr_scale) = model_args
        self.training_setup(training_args)
        self.xyz_gradient_accum = xyz_gradient_accum
        self.denom = denom
        self.optimizer.load_state_dict(opt_dict)

    @property
    def get_scaling(self):
        return self.scaling_activation(self._scaling)
    
    @property
    def get_rotation(self):
        return self.rotation_activation(self._rotation)
    
    @property
    def get_xyz(self):
        return self._xyz
    
    @property
    def get_features(self):
        features_dc = self._features_dc
        features_rest = self._features_rest
        return torch.cat((features_dc, features_rest), dim=1)
    
    @property
    def get_features_dc(self):
        return self._features_dc
    
    @property
    def get_features_rest(self):
        return self._features_rest
    
    @property
    def get_opacity(self):
        return self.opacity_activation(self._opacity)
    
    @property
    def get_exposure(self):
        return self._exposure

    def get_exposure_from_name(self, image_name):
        if self.pretrained_exposures is None:
            return self._exposure[self.exposure_mapping[image_name]]
        else:
            return self.pretrained_exposures[image_name]
    
    def get_covariance(self, scaling_modifier = 1):
        return self.covariance_activation(self.get_scaling, scaling_modifier, self._rotation)

    def oneupSHdegree(self):
        if self.active_sh_degree < self.max_sh_degree:
            self.active_sh_degree += 1

    def create_from_pcd(self, pcd : BasicPointCloud, cam_infos : int, spatial_lr_scale : float):
        self.spatial_lr_scale = spatial_lr_scale
        fused_point_cloud = torch.tensor(np.asarray(pcd.points)).float().cuda()
        fused_color = RGB2SH(torch.tensor(np.asarray(pcd.colors)).float().cuda())
        features = torch.zeros((fused_color.shape[0], 3, (self.max_sh_degree + 1) ** 2)).float().cuda()
        features[:, :3, 0 ] = fused_color
        features[:, 3:, 1:] = 0.0

        print("Number of points at initialisation : ", fused_point_cloud.shape[0])

        dist2 = torch.clamp_min(distCUDA2(torch.from_numpy(np.asarray(pcd.points)).float().cuda()), 0.0000001)
        scales = torch.log(torch.sqrt(dist2))[...,None].repeat(1, 3)
        rots = torch.zeros((fused_point_cloud.shape[0], 4), device="cuda")
        rots[:, 0] = 1

        opacities = self.inverse_opacity_activation(0.1 * torch.ones((fused_point_cloud.shape[0], 1), dtype=torch.float, device="cuda"))

        self._xyz = nn.Parameter(fused_point_cloud.requires_grad_(True))
        self._features_dc = nn.Parameter(features[:,:,0:1].transpose(1, 2).contiguous().requires_grad_(True))
        self._features_rest = nn.Parameter(features[:,:,1:].transpose(1, 2).contiguous().requires_grad_(True))
        self._scaling = nn.Parameter(scales.requires_grad_(True))
        self._rotation = nn.Parameter(rots.requires_grad_(True))
        self._opacity = nn.Parameter(opacities.requires_grad_(True))
        self.max_radii2D = torch.zeros((self.get_xyz.shape[0]), device="cuda")
        self.exposure_mapping = {cam_info.image_name: idx for idx, cam_info in enumerate(cam_infos)}
        self.pretrained_exposures = None
        exposure = torch.eye(3, 4, device="cuda")[None].repeat(len(cam_infos), 1, 1)
        self._exposure = nn.Parameter(exposure.requires_grad_(True))

    def training_setup(self, training_args):
        self.percent_dense = training_args.percent_dense
        self.xyz_gradient_accum = torch.zeros((self.get_xyz.shape[0], 1), device="cuda")
        self.denom = torch.zeros((self.get_xyz.shape[0], 1), device="cuda")

        l = [
            {'params': [self._xyz], 'lr': training_args.position_lr_init * self.spatial_lr_scale, "name": "xyz"},
            {'params': [self._features_dc], 'lr': training_args.feature_lr, "name": "f_dc"},
            {'params': [self._features_rest], 'lr': training_args.feature_lr / 20.0, "name": "f_rest"},
            {'params': [self._opacity], 'lr': training_args.opacity_lr, "name": "opacity"},
            {'params': [self._scaling], 'lr': training_args.scaling_lr, "name": "scaling"},
            {'params': [self._rotation], 'lr': training_args.rotation_lr, "name": "rotation"}
        ]

        if self.optimizer_type == "default":
            self.optimizer = torch.optim.Adam(l, lr=0.0, eps=1e-15)
        elif self.optimizer_type == "sparse_adam":
            try:
                self.optimizer = SparseGaussianAdam(l, lr=0.0, eps=1e-15)
            except:
                # A special version of the rasterizer is required to enable sparse adam
                self.optimizer = torch.optim.Adam(l, lr=0.0, eps=1e-15)

        self.exposure_optimizer = torch.optim.Adam([self._exposure])

        self.xyz_scheduler_args = get_expon_lr_func(lr_init=training_args.position_lr_init*self.spatial_lr_scale,
                                                    lr_final=training_args.position_lr_final*self.spatial_lr_scale,
                                                    lr_delay_mult=training_args.position_lr_delay_mult,
                                                    max_steps=training_args.position_lr_max_steps)
        
        self.exposure_scheduler_args = get_expon_lr_func(training_args.exposure_lr_init, training_args.exposure_lr_final,
                                                        lr_delay_steps=training_args.exposure_lr_delay_steps,
                                                        lr_delay_mult=training_args.exposure_lr_delay_mult,
                                                        max_steps=training_args.iterations)

    def update_learning_rate(self, iteration):
        ''' Learning rate scheduling per step '''
        if self.pretrained_exposures is None:
            for param_group in self.exposure_optimizer.param_groups:
                param_group['lr'] = self.exposure_scheduler_args(iteration)

        for param_group in self.optimizer.param_groups:
            if param_group["name"] == "xyz":
                lr = self.xyz_scheduler_args(iteration)
                param_group['lr'] = lr
                return lr

    def construct_list_of_attributes(self):
        l = ['x', 'y', 'z', 'nx', 'ny', 'nz']
        # All channels except the 3 DC
        for i in range(self._features_dc.shape[1]*self._features_dc.shape[2]):
            l.append('f_dc_{}'.format(i))
        for i in range(self._features_rest.shape[1]*self._features_rest.shape[2]):
            l.append('f_rest_{}'.format(i))
        l.append('opacity')
        for i in range(self._scaling.shape[1]):
            l.append('scale_{}'.format(i))
        for i in range(self._rotation.shape[1]):
            l.append('rot_{}'.format(i))
        return l

    def save_ply(self, path):
        mkdir_p(os.path.dirname(path))

        xyz = self._xyz.detach().cpu().numpy()
        normals = np.zeros_like(xyz)
        f_dc = self._features_dc.detach().transpose(1, 2).flatten(start_dim=1).contiguous().cpu().numpy()
        f_rest = self._features_rest.detach().transpose(1, 2).flatten(start_dim=1).contiguous().cpu().numpy()
        opacities = self._opacity.detach().cpu().numpy()
        scale = self._scaling.detach().cpu().numpy()
        rotation = self._rotation.detach().cpu().numpy()

        dtype_full = [(attribute, 'f4') for attribute in self.construct_list_of_attributes()]

        elements = np.empty(xyz.shape[0], dtype=dtype_full)
        attributes = np.concatenate((xyz, normals, f_dc, f_rest, opacities, scale, rotation), axis=1)
        elements[:] = list(map(tuple, attributes))
        el = PlyElement.describe(elements, 'vertex')
        PlyData([el]).write(path)

    def reset_opacity(self):
        opacities_new = self.inverse_opacity_activation(torch.min(self.get_opacity, torch.ones_like(self.get_opacity)*0.01))
        optimizable_tensors = self.replace_tensor_to_optimizer(opacities_new, "opacity")
        self._opacity = optimizable_tensors["opacity"]

    def load_ply(self, path, use_train_test_exp = False):
        plydata = PlyData.read(path)
        if use_train_test_exp:
            exposure_file = os.path.join(os.path.dirname(path), os.pardir, os.pardir, "exposure.json")
            if os.path.exists(exposure_file):
                with open(exposure_file, "r") as f:
                    exposures = json.load(f)
                self.pretrained_exposures = {image_name: torch.FloatTensor(exposures[image_name]).requires_grad_(False).cuda() for image_name in exposures}
                print(f"Pretrained exposures loaded.")
            else:
                print(f"No exposure to be loaded at {exposure_file}")
                self.pretrained_exposures = None

        xyz = np.stack((np.asarray(plydata.elements[0]["x"]),
                        np.asarray(plydata.elements[0]["y"]),
                        np.asarray(plydata.elements[0]["z"])),  axis=1)
        opacities = np.asarray(plydata.elements[0]["opacity"])[..., np.newaxis]

        features_dc = np.zeros((xyz.shape[0], 3, 1))
        features_dc[:, 0, 0] = np.asarray(plydata.elements[0]["f_dc_0"])
        features_dc[:, 1, 0] = np.asarray(plydata.elements[0]["f_dc_1"])
        features_dc[:, 2, 0] = np.asarray(plydata.elements[0]["f_dc_2"])

        extra_f_names = [p.name for p in plydata.elements[0].properties if p.name.startswith("f_rest_")]
        extra_f_names = sorted(extra_f_names, key = lambda x: int(x.split('_')[-1]))
        assert len(extra_f_names)==3*(self.max_sh_degree + 1) ** 2 - 3
        features_extra = np.zeros((xyz.shape[0], len(extra_f_names)))
        for idx, attr_name in enumerate(extra_f_names):
            features_extra[:, idx] = np.asarray(plydata.elements[0][attr_name])
        # Reshape (P,F*SH_coeffs) to (P, F, SH_coeffs except DC)
        features_extra = features_extra.reshape((features_extra.shape[0], 3, (self.max_sh_degree + 1) ** 2 - 1))

        scale_names = [p.name for p in plydata.elements[0].properties if p.name.startswith("scale_")]
        scale_names = sorted(scale_names, key = lambda x: int(x.split('_')[-1]))
        scales = np.zeros((xyz.shape[0], len(scale_names)))
        for idx, attr_name in enumerate(scale_names):
            scales[:, idx] = np.asarray(plydata.elements[0][attr_name])

        rot_names = [p.name for p in plydata.elements[0].properties if p.name.startswith("rot")]
        rot_names = sorted(rot_names, key = lambda x: int(x.split('_')[-1]))
        rots = np.zeros((xyz.shape[0], len(rot_names)))
        for idx, attr_name in enumerate(rot_names):
            rots[:, idx] = np.asarray(plydata.elements[0][attr_name])

        self._xyz = nn.Parameter(torch.tensor(xyz, dtype=torch.float, device="cuda").requires_grad_(True))
        self._features_dc = nn.Parameter(torch.tensor(features_dc, dtype=torch.float, device="cuda").transpose(1, 2).contiguous().requires_grad_(True))
        self._features_rest = nn.Parameter(torch.tensor(features_extra, dtype=torch.float, device="cuda").transpose(1, 2).contiguous().requires_grad_(True))
        self._opacity = nn.Parameter(torch.tensor(opacities, dtype=torch.float, device="cuda").requires_grad_(True))
        self._scaling = nn.Parameter(torch.tensor(scales, dtype=torch.float, device="cuda").requires_grad_(True))
        self._rotation = nn.Parameter(torch.tensor(rots, dtype=torch.float, device="cuda").requires_grad_(True))

        self.active_sh_degree = self.max_sh_degree

    def replace_tensor_to_optimizer(self, tensor, name):
        optimizable_tensors = {}
        for group in self.optimizer.param_groups:
            if group["name"] == name:
                stored_state = self.optimizer.state.get(group['params'][0], None)
                stored_state["exp_avg"] = torch.zeros_like(tensor)
                stored_state["exp_avg_sq"] = torch.zeros_like(tensor)

                del self.optimizer.state[group['params'][0]]
                group["params"][0] = nn.Parameter(tensor.requires_grad_(True))
                self.optimizer.state[group['params'][0]] = stored_state

                optimizable_tensors[group["name"]] = group["params"][0]
        return optimizable_tensors

    def _prune_optimizer(self, mask):
        optimizable_tensors = {}
        for group in self.optimizer.param_groups:
            stored_state = self.optimizer.state.get(group['params'][0], None)
            if stored_state is not None:
                stored_state["exp_avg"] = stored_state["exp_avg"][mask]
                stored_state["exp_avg_sq"] = stored_state["exp_avg_sq"][mask]

                del self.optimizer.state[group['params'][0]]
                group["params"][0] = nn.Parameter((group["params"][0][mask].requires_grad_(True)))
                self.optimizer.state[group['params'][0]] = stored_state

                optimizable_tensors[group["name"]] = group["params"][0]
            else:
                group["params"][0] = nn.Parameter(group["params"][0][mask].requires_grad_(True))
                optimizable_tensors[group["name"]] = group["params"][0]
        return optimizable_tensors

    def prune_points(self, mask):
        valid_points_mask = ~mask
        optimizable_tensors = self._prune_optimizer(valid_points_mask)

        self._xyz = optimizable_tensors["xyz"]
        self._features_dc = optimizable_tensors["f_dc"]
        self._features_rest = optimizable_tensors["f_rest"]
        self._opacity = optimizable_tensors["opacity"]
        self._scaling = optimizable_tensors["scaling"]
        self._rotation = optimizable_tensors["rotation"]

        self.xyz_gradient_accum = self.xyz_gradient_accum[valid_points_mask]

        self.denom = self.denom[valid_points_mask]
        self.max_radii2D = self.max_radii2D[valid_points_mask]
        self.tmp_radii = self.tmp_radii[valid_points_mask]

    def cat_tensors_to_optimizer(self, tensors_dict):
        optimizable_tensors = {}
        for group in self.optimizer.param_groups:
            assert len(group["params"]) == 1
            extension_tensor = tensors_dict[group["name"]]
            stored_state = self.optimizer.state.get(group['params'][0], None)
            if stored_state is not None:

                stored_state["exp_avg"] = torch.cat((stored_state["exp_avg"], torch.zeros_like(extension_tensor)), dim=0)
                stored_state["exp_avg_sq"] = torch.cat((stored_state["exp_avg_sq"], torch.zeros_like(extension_tensor)), dim=0)

                del self.optimizer.state[group['params'][0]]
                group["params"][0] = nn.Parameter(torch.cat((group["params"][0], extension_tensor), dim=0).requires_grad_(True))
                self.optimizer.state[group['params'][0]] = stored_state

                optimizable_tensors[group["name"]] = group["params"][0]
            else:
                group["params"][0] = nn.Parameter(torch.cat((group["params"][0], extension_tensor), dim=0).requires_grad_(True))
                optimizable_tensors[group["name"]] = group["params"][0]

        return optimizable_tensors

    def densification_postfix(self, new_xyz, new_features_dc, new_features_rest, new_opacities, new_scaling, new_rotation, new_tmp_radii):
        d = {"xyz": new_xyz,
        "f_dc": new_features_dc,
        "f_rest": new_features_rest,
        "opacity": new_opacities,
        "scaling" : new_scaling,
        "rotation" : new_rotation}

        optimizable_tensors = self.cat_tensors_to_optimizer(d)
        self._xyz = optimizable_tensors["xyz"]
        self._features_dc = optimizable_tensors["f_dc"]
        self._features_rest = optimizable_tensors["f_rest"]
        self._opacity = optimizable_tensors["opacity"]
        self._scaling = optimizable_tensors["scaling"]
        self._rotation = optimizable_tensors["rotation"]

        self.tmp_radii = torch.cat((self.tmp_radii, new_tmp_radii))
        self.xyz_gradient_accum = torch.zeros((self.get_xyz.shape[0], 1), device="cuda")
        self.denom = torch.zeros((self.get_xyz.shape[0], 1), device="cuda")
        self.max_radii2D = torch.zeros((self.get_xyz.shape[0]), device="cuda")

    def densify_and_split(self, grads, grad_threshold, scene_extent, N=2):
        n_init_points = self.get_xyz.shape[0]
        # Extract points that satisfy the gradient condition
        padded_grad = torch.zeros((n_init_points), device="cuda")
        padded_grad[:grads.shape[0]] = grads.squeeze()
        selected_pts_mask = torch.where(padded_grad >= grad_threshold, True, False)
        selected_pts_mask = torch.logical_and(selected_pts_mask,
                                              torch.max(self.get_scaling, dim=1).values > self.percent_dense*scene_extent)

        stds = self.get_scaling[selected_pts_mask].repeat(N,1)
        means =torch.zeros((stds.size(0), 3),device="cuda")
        samples = torch.normal(mean=means, std=stds)
        rots = build_rotation(self._rotation[selected_pts_mask]).repeat(N,1,1)
        new_xyz = torch.bmm(rots, samples.unsqueeze(-1)).squeeze(-1) + self.get_xyz[selected_pts_mask].repeat(N, 1)
        new_scaling = self.scaling_inverse_activation(self.get_scaling[selected_pts_mask].repeat(N,1) / (0.8*N))
        new_rotation = self._rotation[selected_pts_mask].repeat(N,1)
        new_features_dc = self._features_dc[selected_pts_mask].repeat(N,1,1)
        new_features_rest = self._features_rest[selected_pts_mask].repeat(N,1,1)
        new_opacity = self._opacity[selected_pts_mask].repeat(N,1)
        new_tmp_radii = self.tmp_radii[selected_pts_mask].repeat(N)

        self.densification_postfix(new_xyz, new_features_dc, new_features_rest, new_opacity, new_scaling, new_rotation, new_tmp_radii)

        prune_filter = torch.cat((selected_pts_mask, torch.zeros(N * selected_pts_mask.sum(), device="cuda", dtype=bool)))
        self.prune_points(prune_filter)

    def densify_and_clone(self, grads, grad_threshold, scene_extent):
        # Extract points that satisfy the gradient condition
        selected_pts_mask = torch.where(torch.norm(grads, dim=-1) >= grad_threshold, True, False)
        selected_pts_mask = torch.logical_and(selected_pts_mask,
                                              torch.max(self.get_scaling, dim=1).values <= self.percent_dense*scene_extent)
        
        new_xyz = self._xyz[selected_pts_mask]
        new_features_dc = self._features_dc[selected_pts_mask]
        new_features_rest = self._features_rest[selected_pts_mask]
        new_opacities = self._opacity[selected_pts_mask]
        new_scaling = self._scaling[selected_pts_mask]
        new_rotation = self._rotation[selected_pts_mask]

        new_tmp_radii = self.tmp_radii[selected_pts_mask]

        self.densification_postfix(new_xyz, new_features_dc, new_features_rest, new_opacities, new_scaling, new_rotation, new_tmp_radii)
        
    
        
        
    def densify_and_prune(self, max_grad, min_opacity, extent, max_screen_size, radii,
                    mask_dir=None,
                    scene=None,
                    iter=None,
                    viewpoint_camera=None,
                    mask_prune_iter=[600],
                    mask_invert=False,
                    prune_ratio=0.8,
                    mask_threshold=0.3,
                    pipeline=None,      
                    background=None,     
                    prev_brightness=None):  

        from scene.view_consistency import gaussian_mask_overlap

        self.tmp_radii = radii
        xyz = self.get_xyz.detach()
        num_points = xyz.shape[0]
        device = xyz.device

        # ==========================================================
        # Global mask-based pruning & view consistency filtering
        # ==========================================================
        if mask_dir is not None and mask_prune_iter is not None and iter in mask_prune_iter:
            print(f"[MaskPrune@{iter}] Start global mask-based pruning...")

            overlap_ratio, avg_mask_ratio, overlap_sum, view_count, view_ratios = gaussian_mask_overlap(
                xyz=self.get_xyz,
                scene=scene,
                mask_dir=mask_dir,
                mask_invert=mask_invert,
                iter=iter
            )


            visualize_mask_overlap_on_mask(
                xyz=self.get_xyz.detach(),
                scene=scene,
                overlap_sum=overlap_sum,
                view_count=view_count,
                mask_dir=mask_dir,
                mask_invert=mask_invert,
                save_path=os.path.join(scene.model_path, f"mask_overlap_iter{iter}.png")
            )

            # ==============================
            # Adaptive Soft + Hard Pruning
            # ==============================
            mean = overlap_ratio.mean()
            std = overlap_ratio.std()

            # --- mask coverage에 따른 강도 조정 ---
            coverage_scale = np.clip(avg_mask_ratio, 0.1, 1.0)
            mask_weight = 1.0 - 0.5 * (1.0 - coverage_scale)  # 0.5~1.0

            # --- overlap 분포 기반 pruning 강도 ---
            dist_spread = (std / (mean + 1e-6)).clamp(0, 5)
            pruning_strength = torch.tanh(dist_spread).item()  # 0~1
            base_thresh = mean + 0.5 * std
            base_thresh = max(base_thresh.item(), 0.002)

            # --- Soft threshold: adaptive mean/std ---
            soft_thresh = base_thresh * (1.0 - 0.6 * pruning_strength * mask_weight)
            soft_thresh = np.clip(soft_thresh, 0.001, 0.05)

            # --- Hard threshold: 5% 이하이면 무조건 제거 ---
            hard_thresh = max(0.6 * mean.item(), 0.002)

            print(f"[MaskPrune@{iter}] mean={mean:.4f}, std={std:.4f}, spread={dist_spread:.2f}, "
                f"strength={pruning_strength:.2f}, mask_ratio={avg_mask_ratio:.2f} → "
                f"soft_thresh={soft_thresh:.4f}, hard_thresh={hard_thresh:.4f}")

            # --- Pruning mask 생성 ---
            prune_mask = overlap_ratio < soft_thresh
            prune_mask[overlap_ratio < hard_thresh] = True  # 완전 밖인 건 강제 제거

            num_prune = prune_mask.sum().item()
            num_keep = (~prune_mask).sum().item()

            if prune_ratio is not None:
                # 현재 prune 예정 index들
                prune_idx = torch.where(prune_mask)[0]

                # prune_ratio 비율로 실제 prune 개수 결정
                target_prune = int(num_prune * prune_ratio)

                if target_prune < num_prune:
                    # prune 예정된 애들 중 overlap 낮은 순서 정렬
                    prune_overlap = overlap_ratio[prune_idx]
                    prune_order = torch.argsort(prune_overlap)  # 작은 게 먼저 제거

                    # prune_ratio 만큼만 prune
                    to_prune_idx = prune_idx[prune_order[:target_prune]]
                    to_restore_idx = prune_idx[prune_order[target_prune:]]

                    # 나머지는 복원
                    prune_mask[to_restore_idx] = False

                # prune_ratio == 1.0 → 전부 prune, 아무 것도 변경 안 함

                # 업데이트된 개수 다시 계산
                num_prune = prune_mask.sum().item()
                num_keep = (~prune_mask).sum().item()

                print(f"[MaskPrune@{iter}] prune_ratio applied → "
                    f"target_prune={target_prune}, final_prune={num_prune}, keep={num_keep}")

            

            # ==============================
            # Brightness / Saturation 보정
            # ==============================
            # if iter in mask_prune_iter:
            #     self._comp_state = auto_brightness_saturation_compensation(
            #         scene, self, pipeline, background, state=self._comp_state
            #     )

            self.prune_points(prune_mask)

            # self._comp_state = auto_brightness_saturation_compensation(
            #     scene, self, pipeline, background, state=self._comp_state
            # )
<<<<<<< HEAD
=======

            
            # self._comp_state = auto_brightness_saturation_perview(
            #     scene=scene,
            #     gaussians=self,
            #     pipeline=pipeline,
            #     background=background,
            #     viewpoint_cam=viewpoint_camera,
            #     state=self._comp_state
            # )
>>>>>>> 90b2a0f4

            print(f"[MaskPrune@{iter}] pruned={num_prune}, kept={num_keep}")

            # view consistency filtering
            
            # if mask_prune_iter[-1] == iter:
            #     from scene.view_consistency import gaussian_view_consistency
            #     bad_idx = gaussian_view_consistency(
            #         scene=scene,
            #         gaussians=self,
            #         mask_dir=mask_dir,
            #         mask_invert=mask_invert,
            #         threshold=None,       # or fixed like 0.05
            #     )
            #     print(f"[MaskPrune@{iter}] Final mask pruning done. Skipping view consistency filtering...")
            #     return bad_idx
                

            return None



        # ==========================================================
        # Gradient computation
        # ==========================================================
        grads = self.xyz_gradient_accum / self.denom
        grads[grads.isnan()] = 0.0
        grad_norm = torch.norm(grads, dim=1)

        # ==========================================================
        # Local mask-based densification suppression
        # ==========================================================
        if viewpoint_camera is not None and mask_dir is not None:
            xyz = self.get_xyz.detach()
            num_points = xyz.shape[0]
            device = xyz.device
                    
            mask_path = _find_mask_path(mask_dir, viewpoint_camera.image_name)
            if mask_path:
                H, W = viewpoint_camera.image_height, viewpoint_camera.image_width
                mask = _load_binary_mask(mask_path, H, W, invert=mask_invert, device=device)

                uv = viewpoint_camera.project_to_screen(xyz)
                u, v_ = uv[:, 0].long(), uv[:, 1].long()
                valid = (u >= 0) & (u < W) & (v_ >= 0) & (v_ < H)

                mask_vals = torch.zeros(num_points, device=device)
                mask_vals[valid] = mask[v_[valid], u[valid]].float()

                outside_mask = (mask_vals < mask_threshold)
                grad_norm[outside_mask] = 0.0

        
        
        # ------------- original densification and pruning -----------------
        self.densify_and_clone(grads, max_grad, extent)
        self.densify_and_split(grads, max_grad, extent)


        # ----------------------- original pruning and densification -----------------------
        prune_mask = (self.get_opacity < min_opacity).squeeze()
        if max_screen_size:
            big_points_vs = self.max_radii2D > max_screen_size
            big_points_ws = self.get_scaling.max(dim=1).values > 0.1 * extent
            prune_mask = torch.logical_or(torch.logical_or(prune_mask, big_points_vs), big_points_ws)
            
            
        self.prune_points(prune_mask)
        
        
        tmp_radii = self.tmp_radii
        self.tmp_radii = None

        torch.cuda.empty_cache()

    def add_densification_stats(self, viewspace_point_tensor, update_filter):
        self.xyz_gradient_accum[update_filter] += torch.norm(viewspace_point_tensor.grad[update_filter,:2], dim=-1, keepdim=True)
        self.denom[update_filter] += 1

<|MERGE_RESOLUTION|>--- conflicted
+++ resolved
@@ -574,14 +574,16 @@
             #     self._comp_state = auto_brightness_saturation_compensation(
             #         scene, self, pipeline, background, state=self._comp_state
             #     )
+            # if iter in mask_prune_iter:
+            #     self._comp_state = auto_brightness_saturation_compensation(
+            #         scene, self, pipeline, background, state=self._comp_state
+            #     )
 
             self.prune_points(prune_mask)
 
             # self._comp_state = auto_brightness_saturation_compensation(
             #     scene, self, pipeline, background, state=self._comp_state
             # )
-<<<<<<< HEAD
-=======
 
             
             # self._comp_state = auto_brightness_saturation_perview(
@@ -592,7 +594,6 @@
             #     viewpoint_cam=viewpoint_camera,
             #     state=self._comp_state
             # )
->>>>>>> 90b2a0f4
 
             print(f"[MaskPrune@{iter}] pruned={num_prune}, kept={num_keep}")
 
