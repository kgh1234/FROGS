#
# Copyright (C) 2023, Inria
# GRAPHDECO research group, https://team.inria.fr/graphdeco
# All rights reserved.
#
# This software is free for non-commercial, research and evaluation use 
# under the terms of the LICENSE.md file.
#
# For inquiries contact  george.drettakis@inria.fr
#



import os
import torch
import sys
import cv2
import glob
import uuid
from tqdm import tqdm
import torch.nn.functional as F
import numpy as np
import matplotlib.pyplot as plt
import matplotlib
matplotlib.use('Agg')  # for headless environment

from mpl_toolkits.mplot3d import Axes3D
from random import randint
from utils.loss_utils import l1_loss, ssim
from gaussian_renderer import render, network_gui


from scene import Scene, GaussianModel
from utils.general_utils import safe_state, get_expon_lr_func
import uuid
from utils.image_utils import psnr
from argparse import ArgumentParser, Namespace
from arguments import ModelParams, PipelineParams, OptimizationParams
from scene.stopper import GaussianStatStopper

from utils.mask_projection_visualization import visualize_mask_projection_with_centers
from scene.view_consistency import compute_view_jaccard, compute_view_jaccard_fast
from scene.view_consistency import gaussian_mask_overlap
from scene.mask_readers import _find_mask_path, _load_binary_mask


try:
    from torch.utils.tensorboard import SummaryWriter
    TENSORBOARD_FOUND = True
except ImportError:
    TENSORBOARD_FOUND = False

try:
    from fused_ssim import fused_ssim
    FUSED_SSIM_AVAILABLE = True
except:
    FUSED_SSIM_AVAILABLE = False

try:
    from diff_gaussian_rasterization import SparseGaussianAdam
    SPARSE_ADAM_AVAILABLE = True
except:
    SPARSE_ADAM_AVAILABLE = False


def training(dataset, opt, pipe, testing_iterations, saving_iterations,
             checkpoint_iterations, checkpoint, debug_from,
             mask_dir=None, mask_binary_threshold=128, mask_invert=False, prune_iterations=[], prune_ratio=1.0):

    if not SPARSE_ADAM_AVAILABLE and opt.optimizer_type == "sparse_adam":
        sys.exit(f"Trying to use sparse adam but it is not installed, please install the correct rasterizer using pip install [3dgs_accel].")

    first_iter = 0
    tb_writer = prepare_output_and_logger(dataset)
    gaussians = GaussianModel(dataset.sh_degree, opt.optimizer_type)
    scene = Scene(dataset, gaussians)
    gaussians.training_setup(opt)
    if checkpoint:
        (model_params, first_iter) = torch.load(checkpoint)
        gaussians.restore(model_params, opt)

    bg_color = [1, 1, 1] if dataset.white_background else [0, 0, 0]
    background = torch.tensor(bg_color, dtype=torch.float32, device="cuda")

    iter_start = torch.cuda.Event(enable_timing = True)
    iter_end = torch.cuda.Event(enable_timing = True)

    use_sparse_adam = opt.optimizer_type == "sparse_adam" and SPARSE_ADAM_AVAILABLE 
    depth_l1_weight = get_expon_lr_func(opt.depth_l1_weight_init, opt.depth_l1_weight_final, max_steps=opt.iterations)

    train_views = scene.getTrainCameras().copy()
    viewpoint_stack = train_views.copy()
    viewpoint_indices = list(range(len(viewpoint_stack)))

    ema_loss_for_log = 0.0
    ema_Ll1depth_for_log = 0.0
    
    stopper = GaussianStatStopper(patience=500, min_delta=1e-5)
    print(f"Prune ratio : {prune_ratio}")
    progress_bar = tqdm(range(first_iter, opt.iterations), desc="Training progress")
    first_iter += 1
    for iteration in range(first_iter, opt.iterations + 1):
        if network_gui.conn == None:
            network_gui.try_connect()
        while network_gui.conn != None:
            try:
                net_image_bytes = None
                custom_cam, do_training, pipe.convert_SHs_python, pipe.compute_cov3D_python, keep_alive, scaling_modifer = network_gui.receive()
                if custom_cam != None:
                    net_image = render(custom_cam, gaussians, pipe, background, scaling_modifier=scaling_modifer, use_trained_exp=dataset.train_test_exp, separate_sh=SPARSE_ADAM_AVAILABLE)["render"]
                    net_image_bytes = memoryview((torch.clamp(net_image, min=0, max=1.0) * 255).byte().permute(1, 2, 0).contiguous().cpu().numpy())
                network_gui.send(net_image_bytes, dataset.source_path)
                if do_training and ((iteration < int(opt.iterations)) or not keep_alive):
                    break
            except Exception as e:
                network_gui.conn = None

        iter_start.record()

        gaussians.update_learning_rate(iteration)

        # Every 1000 its we increase the levels of SH up to a maximum degree
        if iteration % 1000 == 0:
            gaussians.oneupSHdegree()

        # # filtering on/off
        if iteration == 1000 and iteration < opt.densify_until_iter:
            bad_idx = compute_view_jaccard_fast(scene, gaussians, pipe, background, threshold=0.2)
            if len(bad_idx) > 0:
                train_views = [v for i, v in enumerate(train_views) if i not in bad_idx]
                print(f"[Iter {iteration}] Removed {len(bad_idx)} low-consistency views from training.")
                print(f"[INFO] Remaining training views: {len(train_views)}")

        if iteration == 1801 and iteration < opt.densify_until_iter:
            from scene.view_consistency import gaussian_view_consistency
            bad_idx = gaussian_view_consistency(
                scene=scene,
                gaussians=gaussians,
                mask_dir=mask_dir,
                mask_invert=mask_invert,
                threshold=0.05,       # or fixed like 0.05
            )
            if bad_idx is not None and len(bad_idx) > 0:
                train_views = [v for i, v in enumerate(train_views) if i not in bad_idx]
                removed_views = [v for i, v in enumerate(train_views) if i in bad_idx]
                removed_names = [v.image_name for v in removed_views]
                for i, name in zip(bad_idx, removed_names):
                    print(f"  - View {i:03d}: {name}")
                print(f"[INFO] Remaining training views: {len(train_views)}")
            
        # Pick a random Camera
        if not viewpoint_stack:
            viewpoint_stack = train_views.copy()
            viewpoint_indices = list(range(len(viewpoint_stack)))

        rand_idx = randint(0, len(viewpoint_indices) - 1)
        viewpoint_cam = viewpoint_stack.pop(rand_idx)
        vind = viewpoint_indices.pop(rand_idx)

        # Render
        if (iteration - 1) == debug_from:
            pipe.debug = True

        bg = torch.rand((3), device="cuda") if opt.random_background else background

        render_pkg = render(viewpoint_cam, gaussians, pipe, bg, use_trained_exp=dataset.train_test_exp, separate_sh=SPARSE_ADAM_AVAILABLE)
        image, viewspace_point_tensor, visibility_filter, radii = render_pkg["render"], render_pkg["viewspace_points"], render_pkg["visibility_filter"], render_pkg["radii"]

        if viewpoint_cam.alpha_mask is not None:
            alpha_mask = viewpoint_cam.alpha_mask.cuda()
            image *= alpha_mask

        # Loss
        
        gt_image = viewpoint_cam.original_image.cuda()
        
        
        use_mask = mask_dir is not None and len(mask_dir) > 0
        if use_mask and (iteration > prune_iterations[0]):
            
            mask_path = _find_mask_path(mask_dir, viewpoint_cam.image_name)
            
            if mask_path and os.path.exists(mask_path):
                mask = _load_binary_mask(mask_path, image.shape[1], image.shape[2],
                                        binary_threshold=mask_binary_threshold,
                                        invert=mask_invert).unsqueeze(0)
                mask = mask.expand_as(gt_image)
            else:
                mask = torch.ones_like(gt_image)
                
            diff = torch.abs(image - gt_image) * mask
            out_diff = torch.abs(image - gt_image) * (1 - mask) * 0.00001
            Ll1 = (diff.sum() + out_diff.sum()) / (image.numel() / image.shape[0] + 1e-8)

            ssim_value = fused_ssim(image.unsqueeze(0), gt_image.unsqueeze(0)) if FUSED_SSIM_AVAILABLE \
                         else ssim(image, gt_image)
            loss = (1.0 - opt.lambda_dssim) * Ll1 + opt.lambda_dssim * (1.0 - ssim_value)
        
        
        else:
            Ll1 = l1_loss(image, gt_image)
            ssim_value = fused_ssim(image.unsqueeze(0), gt_image.unsqueeze(0)) if FUSED_SSIM_AVAILABLE \
                         else ssim(image, gt_image)
            loss = (1.0 - opt.lambda_dssim) * Ll1 + opt.lambda_dssim * (1.0 - ssim_value)


        # Depth regularization
        Ll1depth_pure = 0.0
        if depth_l1_weight(iteration) > 0 and viewpoint_cam.depth_reliable:
            invDepth = render_pkg["depth"]
            mono_invdepth = viewpoint_cam.invdepthmap.cuda()
            depth_mask = viewpoint_cam.depth_mask.cuda()

            Ll1depth_pure = torch.abs((invDepth  - mono_invdepth) * depth_mask).mean()
            Ll1depth = depth_l1_weight(iteration) * Ll1depth_pure 
            loss += Ll1depth
            Ll1depth = Ll1depth.item()
        else:
            Ll1depth = 0

        loss.backward()

        iter_end.record()

        with torch.no_grad():
            # Progress bar
            ema_loss_for_log = 0.4 * loss.item() + 0.6 * ema_loss_for_log
            ema_Ll1depth_for_log = 0.4 * Ll1depth + 0.6 * ema_Ll1depth_for_log
            from scene.pruning_color import ema_brightness_compensation_from_image

            if not hasattr(gaussians, "_ema_bright_state"):
                gaussians._ema_bright_state = None

            # pruning 시점 또는 주기적 호출 (예: 50 iter마다)
            # if (iteration < prune_iterations[-1]) and (iteration % 50 == 0):
            #     gaussians._ema_bright_state = ema_brightness_compensation_from_image(
            #         gaussians=gaussians,
            #         render_img=image,      # 현재 view에서 렌더한 결과 그대로 사용
            #          visibility_filter= visibility_filter,
            #         state=gaussians._ema_bright_state,
            #         iteration=iteration,
            #         warmup_iters=500,
            #         luma_momentum=0.95,
            #         tolerance=0.98,
            #         max_global_gain=1.2,
            #         max_step_gain=1.01,
            #         step_alpha=0.2,
            #     )


            if iteration % 10 == 0:
                progress_bar.set_postfix({"Loss": f"{ema_loss_for_log:.{7}f}", "Depth Loss": f"{ema_Ll1depth_for_log:.{7}f}"})
                progress_bar.update(10)
            if iteration == opt.iterations:
                progress_bar.close()

            # Log and save
            training_report(tb_writer, iteration, Ll1, loss, l1_loss, iter_start.elapsed_time(iter_end), testing_iterations, scene, render, (pipe, background, 1., SPARSE_ADAM_AVAILABLE, None, dataset.train_test_exp), dataset.train_test_exp)
            if (iteration in saving_iterations):
                print("\n[ITER {}] Saving Gaussians".format(iteration))
                scene.save(iteration)

        

            # Densification
            if iteration < opt.densify_until_iter:
                # Keep track of max radii in image-space for pruning
                
                gaussians.max_radii2D[visibility_filter] = torch.max(gaussians.max_radii2D[visibility_filter], radii[visibility_filter])
                gaussians.add_densification_stats(viewspace_point_tensor, visibility_filter)
                

                if iteration > opt.densify_from_iter and iteration % opt.densification_interval == 0:
                    size_threshold = 20 if iteration > opt.opacity_reset_interval else None
                    
                    if 'prev_brightness' not in locals():
                        prev_brightness = None
                    prune_iter=[600, 900, 1200]
                    # prune 직전 brightness 저장
                    # if not hasattr(gaussians, "prev_brightness") or gaussians.prev_brightness is None or iteration in prune_iter:
                    #     out = render(viewpoint_cam, gaussians, pipe, background)
                    #     img = out["render"].clamp(0, 1)
                    #     gaussians.prev_brightness = img.mean().item()
                    out = render(viewpoint_cam, gaussians, pipe, background)
                    gaussians.prev_brightness = out["render"].clamp(0,1).mean().item()


                   
                    bad_idx = gaussians.densify_and_prune(
                        opt.densify_grad_threshold, 0.005, scene.cameras_extent, size_threshold, radii,
                        mask_dir=mask_dir if use_mask else None,
                        scene=scene,
                        viewpoint_camera=viewpoint_cam,
                        iter=iteration,
                        mask_prune_iter=prune_iter, # pruning on/off
                        prune_ratio=prune_ratio,
                        pipeline=pipe,            
                        background=background,     
                        prev_brightness=prev_brightness 
                    )
                    # from scene.pruning_color import prune_shdc_global_brightness_compensation
                    # if iteration in [700,1200]:
                    #     prune_shdc_global_brightness_compensation(
                    #         scene=scene,
                    #         gaussians=gaussians,
                    #         pipeline=pipe,
                    #         background=background,
                    #     )

                    from scene.pruning_color import prune_shdc_global_brightness_compensation_ema
                    if iteration > 500 and iteration < 1000:
                        state = prune_shdc_global_brightness_compensation_ema(
                            scene=scene,
                            gaussians=gaussians,
                            pipeline=pipe,
                            background=background,
                            state=getattr(gaussians, "_bright_state", None)
                        )

                    gaussians._bright_state = state

                                            
                    
                # from utils.mask_projection_visualization import visualize_mask_pruning_result
                # if use_mask and iteration in prune_iterations:
                #     mask_path = _find_mask_path(mask_dir, viewpoint_cam.image_name)
                #     if mask_path:
                #         visualize_mask_pruning_result(
                #             xyz=gaussians.get_xyz,
                #             viewpoint_cam=viewpoint_cam,
                #             mask_path=mask_path,
                #             prune_mask=getattr(gaussians, "last_prune_mask", None)
                #             if hasattr(gaussians, "last_prune_mask") else None,
                #             invert=False,
                #             save_path=f"{scene.model_path}/debug/mask_prune_vis_iter{iteration}.png"
                # )



            # Optimizer step
            if iteration < opt.iterations:
                gaussians.exposure_optimizer.step()
                gaussians.exposure_optimizer.zero_grad(set_to_none = True)
                if use_sparse_adam:
                    visible = radii > 0
                    gaussians.optimizer.step(visible, radii.shape[0])
                    gaussians.optimizer.zero_grad(set_to_none = True)
                else:
                    gaussians.optimizer.step()
                    gaussians.optimizer.zero_grad(set_to_none = True)


            # if iteration % 100 == 0:  
            #     #gaussian_overlap(scene, gaussians, mask_dir, iteration)
            #     gauss_state = {
            #         "positions": gaussians.get_xyz.detach().cpu().numpy(),
            #         "scales": gaussians.get_scaling.detach().cpu().numpy(),
            #         "opacities": gaussians.get_opacity.detach().cpu().numpy(),
            #     }
            #     if stopper.update(gauss_state):
            #         print(f"\n[EarlyStop] Gaussian stats converged at iteration {iteration}")
            #         print(f"[ITER {iteration}] Saving and exiting...")
            #         scene.save(iteration)
            #         return

            if (iteration in checkpoint_iterations):
                print("\n[ITER {}] Saving Checkpoint".format(iteration))
                torch.save((gaussians.capture(), iteration), scene.model_path + "/chkpnt" + str(iteration) + ".pth")

def prepare_output_and_logger(args):    
    if not args.model_path:
        if os.getenv('OAR_JOB_ID'):
            unique_str=os.getenv('OAR_JOB_ID')
        else:
            unique_str = str(uuid.uuid4())
        args.model_path = os.path.join("./output/", unique_str[0:10])
        
    # Set up output folder
    print("Output folder: {}".format(args.model_path))
    os.makedirs(args.model_path, exist_ok = True)
    with open(os.path.join(args.model_path, "cfg_args"), 'w') as cfg_log_f:
        cfg_log_f.write(str(Namespace(**vars(args))))

    # Create Tensorboard writer
    tb_writer = None
    if TENSORBOARD_FOUND:
        tb_writer = SummaryWriter(args.model_path)
    else:
        print("Tensorboard not available: not logging progress")
    return tb_writer

def training_report(tb_writer, iteration, Ll1, loss, l1_loss, elapsed, testing_iterations, scene : Scene, renderFunc, renderArgs, train_test_exp):
    if tb_writer:
        tb_writer.add_scalar('train_loss_patches/l1_loss', Ll1.item(), iteration)
        tb_writer.add_scalar('train_loss_patches/total_loss', loss.item(), iteration)
        tb_writer.add_scalar('iter_time', elapsed, iteration)

    # Report test and samples of training set
    if iteration in testing_iterations:
        torch.cuda.empty_cache()
        validation_configs = ({'name': 'test', 'cameras' : scene.getTestCameras()}, 
                              {'name': 'train', 'cameras' : [scene.getTrainCameras()[idx % len(scene.getTrainCameras())] for idx in range(5, 30, 5)]})

        for config in validation_configs:
            if config['cameras'] and len(config['cameras']) > 0:
                l1_test = 0.0
                psnr_test = 0.0
                for idx, viewpoint in enumerate(config['cameras']):
                    image = torch.clamp(renderFunc(viewpoint, scene.gaussians, *renderArgs)["render"], 0.0, 1.0)
                    gt_image = torch.clamp(viewpoint.original_image.to("cuda"), 0.0, 1.0)
                    if train_test_exp:
                        image = image[..., image.shape[-1] // 2:]
                        gt_image = gt_image[..., gt_image.shape[-1] // 2:]
                    if tb_writer and (idx < 5):
                        tb_writer.add_images(config['name'] + "_view_{}/render".format(viewpoint.image_name), image[None], global_step=iteration)
                        if iteration == testing_iterations[0]:
                            tb_writer.add_images(config['name'] + "_view_{}/ground_truth".format(viewpoint.image_name), gt_image[None], global_step=iteration)
                    l1_test += l1_loss(image, gt_image).mean().double()
                    psnr_test += psnr(image, gt_image).mean().double()
                psnr_test /= len(config['cameras'])
                l1_test /= len(config['cameras'])          
                print("\n[ITER {}] Evaluating {}: L1 {} PSNR {}".format(iteration, config['name'], l1_test, psnr_test))
                if tb_writer:
                    tb_writer.add_scalar(config['name'] + '/loss_viewpoint - l1_loss', l1_test, iteration)
                    tb_writer.add_scalar(config['name'] + '/loss_viewpoint - psnr', psnr_test, iteration)

        if tb_writer:
            tb_writer.add_histogram("scene/opacity_histogram", scene.gaussians.get_opacity, iteration)
            tb_writer.add_scalar('total_points', scene.gaussians.get_xyz.shape[0], iteration)
        torch.cuda.empty_cache()

if __name__ == "__main__":
    # Set up command line argument parser
    parser = ArgumentParser(description="Training script parameters")
    lp = ModelParams(parser)
    op = OptimizationParams(parser)
    pp = PipelineParams(parser)
    parser.add_argument('--ip', type=str, default="127.0.0.1")
    parser.add_argument('--port', type=int, default=6009)
    parser.add_argument('--debug_from', type=int, default=-1)
    parser.add_argument('--detect_anomaly', action='store_true', default=False)
    parser.add_argument("--test_iterations", nargs="+", type=int, default=[7_000, 30_000])
    parser.add_argument("--save_iterations", nargs="+", type=int, default=[7_000, 30_000])
    parser.add_argument("--quiet", action="store_true")
    parser.add_argument('--disable_viewer', action='store_true', default=False)
    parser.add_argument("--checkpoint_iterations", nargs="+", type=int, default=[])
    parser.add_argument("--start_checkpoint", type=str, default = None)
<<<<<<< HEAD

    parser.add_argument('--prune_iterations', nargs="+", type=int, default=[600, 1200, 1800])

=======
    
    parser.add_argument('--prune_iterations', nargs="+", type=int, default=[3000])
    parser.add_argument('--prune_ratio', type=float, default=1.0)
    
>>>>>>> 90b2a0f4
    parser.add_argument("--mask_dir", type=str, default="")
    parser.add_argument("--mask_binary_threshold", type=int, default=128)
    parser.add_argument("--mask_invert", action="store_true")
    
    args = parser.parse_args(sys.argv[1:])
    args.save_iterations.append(args.iterations)
    
    print("Optimizing " + args.model_path)

    # Initialize system state (RNG)
    safe_state(args.quiet)

    # Start GUI server, configure and run training
    if not args.disable_viewer:
        network_gui.init(args.ip, args.port)
    torch.autograd.set_detect_anomaly(args.detect_anomaly)
    training(lp.extract(args), op.extract(args), pp.extract(args), 
            args.test_iterations, args.save_iterations, 
            args.checkpoint_iterations, args.start_checkpoint, 
            args.debug_from,
            mask_dir=args.mask_dir if args.mask_dir else None,
            mask_binary_threshold=args.mask_binary_threshold,
            mask_invert=args.mask_invert,
            prune_iterations=args.prune_iterations,
            prune_ratio=args.prune_ratio,
            )

    # All done
    print("\nTraining complete.")<|MERGE_RESOLUTION|>--- conflicted
+++ resolved
@@ -298,26 +298,7 @@
                         background=background,     
                         prev_brightness=prev_brightness 
                     )
-                    # from scene.pruning_color import prune_shdc_global_brightness_compensation
-                    # if iteration in [700,1200]:
-                    #     prune_shdc_global_brightness_compensation(
-                    #         scene=scene,
-                    #         gaussians=gaussians,
-                    #         pipeline=pipe,
-                    #         background=background,
-                    #     )
-
-                    from scene.pruning_color import prune_shdc_global_brightness_compensation_ema
-                    if iteration > 500 and iteration < 1000:
-                        state = prune_shdc_global_brightness_compensation_ema(
-                            scene=scene,
-                            gaussians=gaussians,
-                            pipeline=pipe,
-                            background=background,
-                            state=getattr(gaussians, "_bright_state", None)
-                        )
-
-                    gaussians._bright_state = state
+                    
 
                                             
                     
@@ -445,16 +426,13 @@
     parser.add_argument('--disable_viewer', action='store_true', default=False)
     parser.add_argument("--checkpoint_iterations", nargs="+", type=int, default=[])
     parser.add_argument("--start_checkpoint", type=str, default = None)
-<<<<<<< HEAD
-
-    parser.add_argument('--prune_iterations', nargs="+", type=int, default=[600, 1200, 1800])
-
-=======
     
     parser.add_argument('--prune_iterations', nargs="+", type=int, default=[3000])
     parser.add_argument('--prune_ratio', type=float, default=1.0)
     
->>>>>>> 90b2a0f4
+
+    parser.add_argument('--prune_iterations', nargs="+", type=int, default=[600, 1200, 1800])
+
     parser.add_argument("--mask_dir", type=str, default="")
     parser.add_argument("--mask_binary_threshold", type=int, default=128)
     parser.add_argument("--mask_invert", action="store_true")
